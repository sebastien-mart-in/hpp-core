--- conflicted
+++ resolved
@@ -71,17 +71,11 @@
     bool CollisionValidation::validate (const Configuration_t& config,
                                         ValidationReportPtr_t& validationReport)
     {
-<<<<<<< HEAD
-      robot_->currentConfiguration (config);
-      robot_->computeForwardKinematics ();
-      robot_->updateGeometryPlacements ();
-=======
       pinocchio::DeviceSync device (robot_);
       device.currentConfiguration (config);
       device.computeForwardKinematics ();
       device.updateGeometryPlacements ();
 
->>>>>>> da4ac8b0
       fcl::CollisionResult collisionResult;
       CollisionPairs_t::const_iterator _col;
       if (collide (collisionPairs_, collisionRequest_, collisionResult, _col, device.d())
@@ -123,11 +117,8 @@
 
     void CollisionValidation::addObstacle (const CollisionObjectConstPtr_t& object)
     {
-<<<<<<< HEAD
-      const JointVector_t& jv = robot_->getJointVector ();
-      for (JointVector_t::const_iterator it = jv.begin (); it != jv.end ();
-          ++it) {
-        JointPtr_t joint = JointPtr_t (new Joint(**it));
+      for (size_type j = 0; j < robot_->nbJoints(); ++j) {
+        JointPtr_t joint = robot_->jointAt (j);
         addObstacleToJoint (object, joint, false);
       }
     }
@@ -138,22 +129,11 @@
     {
         BodyPtr_t body = joint->linkedBody ();
         if (body) {
-            const ObjectVector_t& bodyObjects = body->innerObjects ();
-            for (ObjectVector_t::const_iterator itInner = bodyObjects.begin ();
-                itInner != bodyObjects.end (); ++itInner) {
+            for (size_type o = 0; o < body->nbInnerObjects(); ++o) {
               // TODO: check the objects are not in same joint
-              collisionPairs_.push_back (CollisionPair_t (*itInner, object));
+              collisionPairs_.push_back (CollisionPair_t (body->innerObjectAt(o), object));
             }
-=======
-      for (size_type j = 0; j < robot_->nbJoints(); ++j) {
-        JointPtr_t joint = robot_->jointAt (j);
-        BodyPtr_t body = joint->linkedBody ();
-        if (body) {
-          for (size_type o = 0; o < body->nbInnerObjects(); ++o) {
-            // TODO: check the objects are not in same joint
-            collisionPairs_.push_back (CollisionPair_t (body->innerObjectAt(o), object));
->>>>>>> da4ac8b0
-          }
+        }
         if(includeChildren) {
             for(std::size_t i=0; i<joint->numberChildJoints(); ++i){
                 addObstacleToJoint (object, joint->childJoint(i),includeChildren);
