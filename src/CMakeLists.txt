--- conflicted
+++ resolved
@@ -20,7 +20,6 @@
 SET(LIBRARY_NAME ${PROJECT_NAME})
 
 SET(${LIBRARY_NAME}_SOURCES
-<<<<<<< HEAD
 astar.hh
 bi-rrt-planner.cc
 collision-validation.cc
@@ -39,6 +38,9 @@
 discretized-path-validation.cc
 distance/reeds-shepp.cc
 distance-between-objects.cc
+  dubins.hh
+  dubins.cc
+  dubins-path.cc
 explicit-numerical-constraint.cc
 explicit-relative-transformation.cc
 extracted-path.hh
@@ -46,7 +48,6 @@
 interpolated-path.cc
 joint-bound-validation.cc
 locked-joint.cc
-#########################"
   nearest-neighbor/basic.hh #
   nearest-neighbor/basic.cc #
   # nearest-neighbor/k-d-tree.cc #
@@ -77,75 +78,13 @@
  random-shortcut.cc
  roadmap.cc
  steering-method/reeds-shepp.cc # TODO access type of joint
+  steering-method/car-like.cc
+  steering-method/constant-curvature.cc
+  steering-method/dubins.cc
+  steering-method/snibud.cc
  straight-path.cc
  visibility-prm-planner.cc
  weighed-distance.cc
-=======
-  astar.hh
-  bi-rrt-planner.cc
-  collision-validation.cc
-  relative-motion.cc
-  config-projector.cc
-  comparison-type.cc
-  config-validations.cc
-  connected-component.cc
-  constraint.cc
-  constraint-set.cc
-  continuous-collision-checking/dichotomy.cc
-  continuous-collision-checking/dichotomy/body-pair-collision.hh
-  continuous-collision-checking/progressive.cc
-  continuous-collision-checking/progressive/body-pair-collision.hh
-  diffusing-planner.cc
-  discretized-collision-checking.cc
-  discretized-path-validation.cc
-  distance/reeds-shepp.cc
-  distance-between-objects.cc
-  dubins.hh
-  dubins.cc
-  dubins-path.cc
-  explicit-numerical-constraint.cc
-  extracted-path.hh
-  joint-bound-validation.cc
-  nearest-neighbor/basic.hh
-  nearest-neighbor/basic.cc
-  nearest-neighbor/k-d-tree.cc
-  nearest-neighbor/k-d-tree.hh
-  node.cc
-  path.cc
-  path-optimizer.cc
-  path-optimization/collision-constraints-result.hh
-  path-optimization/path-length.cc
-  path-optimization/gradient-based.cc
-  path-optimization/partial-shortcut.cc
-  path-optimization/config-optimization.cc
-  path-planner.cc
-  path-vector.cc
-  reeds-shepp-path.cc
-  steering-method/car-like.cc
-  steering-method/constant-curvature.cc
-  steering-method/dubins.cc
-  steering-method/reeds-shepp.cc
-  steering-method/snibud.cc
-  plan-and-optimize.cc
-  problem.cc
-  problem-solver.cc
-  random-shortcut.cc
-  roadmap.cc
-  straight-path.cc
-  interpolated-path.cc
-  visibility-prm-planner.cc
-  weighed-distance.cc
-  numerical-constraint.cc
-  equation.cc
-  locked-joint.cc
-  path-projector/progressive.cc
-  path-projector/dichotomy.cc
-  path-projector/global.cc
-  path-projector.cc
-  parser/roadmap-factory.cc
-  problem-target/goal-configurations.cc
-  problem-target/task-target.cc
->>>>>>> 0606e364
   )
 
 INCLUDE_DIRECTORIES(${PROJECT_SOURCE_DIR}/src)
