--- conflicted
+++ resolved
@@ -80,14 +80,11 @@
  random-shortcut.cc
  roadmap.cc
  steering-method/reeds-shepp.cc # TODO access type of joint
-<<<<<<< HEAD
   steering-method/car-like.cc
   steering-method/constant-curvature.cc
   steering-method/dubins.cc
   steering-method/snibud.cc
-=======
  steering-method/spline.cc
->>>>>>> e072b5ef
  straight-path.cc
  visibility-prm-planner.cc
  weighed-distance.cc
