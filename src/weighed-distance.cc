//
// Copyright (c) 2014 CNRS
// Authors: Florent Lamiraux
//
// This file is part of hpp-core
// hpp-core is free software: you can redistribute it
// and/or modify it under the terms of the GNU Lesser General Public
// License as published by the Free Software Foundation, either version
// 3 of the License, or (at your option) any later version.
//
// hpp-core is distributed in the hope that it will be
// useful, but WITHOUT ANY WARRANTY; without even the implied warranty
// of MERCHANTABILITY or FITNESS FOR A PARTICULAR PURPOSE.  See the GNU
// General Lesser Public License for more details.  You should have
// received a copy of the GNU Lesser General Public License along with
// hpp-core  If not, see
// <http://www.gnu.org/licenses/>.

<<<<<<< HEAD
=======
#include <limits>
#include <hpp/util/debug.hh>
#include <hpp/model/body.hh>
#include <hpp/model/device.hh>
#include <hpp/model/joint.hh>
#include <hpp/model/joint-configuration.hh>
#include <hpp/model/children-iterator.hh>
#include <hpp/core/problem.hh>
>>>>>>> a1f453ce
#include <hpp/core/weighed-distance.hh>
#include <hpp/core/problem.hh>

#include <limits>

#include <Eigen/SVD>

#include <pinocchio/algorithm/jacobian.hpp>

#include <hpp/util/debug.hh>
#include <hpp/pinocchio/body.hh>
#include <hpp/pinocchio/device.hh>
#include <hpp/pinocchio/joint.hh>

namespace hpp {
  namespace core {
    std::ostream& operator<< (std::ostream& os, const std::vector <value_type>& v)
    {
      for (std::size_t i=0; i<v.size (); ++i) {
	os << v [i] << ",";
      }
      return os;
    }

    WeighedDistancePtr_t WeighedDistance::create (const DevicePtr_t& robot)
    {
      WeighedDistance* ptr = new WeighedDistance (robot);
      WeighedDistancePtr_t shPtr (ptr);
      ptr->init (shPtr);
      return shPtr;
    }

    WeighedDistancePtr_t WeighedDistance::createFromProblem
    (const ProblemPtr_t& problem)
    {
      WeighedDistance* ptr = new WeighedDistance (problem);
      WeighedDistancePtr_t shPtr (ptr);
      ptr->init (shPtr);
      return shPtr;
    }

    WeighedDistancePtr_t
    WeighedDistance::createWithWeight (const DevicePtr_t& robot,
			     const std::vector <value_type>& weights)
    {
      WeighedDistance* ptr = new WeighedDistance (robot, weights);
      WeighedDistancePtr_t shPtr (ptr);
      ptr->init (shPtr);
      return shPtr;
    }

    WeighedDistancePtr_t WeighedDistance::createCopy
	(const WeighedDistancePtr_t& distance)
    {
      WeighedDistance* ptr = new WeighedDistance (*distance);
      WeighedDistancePtr_t shPtr (ptr);
      ptr->init (shPtr);
      return shPtr;
    }

    DistancePtr_t WeighedDistance::clone () const
    {
      return createCopy (weak_.lock ());
    }

    value_type WeighedDistance::getWeight( std::size_t rank ) const
    {
      return weights_[rank];
    }

    void WeighedDistance::setWeight (std::size_t rank, value_type weight )
    {
      if ( rank < weights_.size() )
      {
	weights_[rank] = weight;
      }
      else {
	std::ostringstream oss;
	oss << "Distance::setWeight : rank " << rank << " is out of range ("
	    << weights_.size () << ").";
	throw std::runtime_error(oss.str ());
      }
    }

    void WeighedDistance::computeWeights ()
    {
      typedef Eigen::Matrix<value_type, 3, Eigen::Dynamic> BlockType;
      typedef Eigen::JacobiSVD<BlockType> SVD_t;

      // Store computation flag
      Device_t::Computation_t flag = robot_->computationFlag ();
      Device_t::Computation_t newflag = static_cast <Device_t::Computation_t>
	(flag | Device_t::JACOBIAN);
      robot_->controlComputation (newflag);
      robot_->computeForwardKinematics ();
      robot_->controlComputation (flag);
      value_type minLength = std::numeric_limits <value_type>::infinity ();
<<<<<<< HEAD

      JointJacobian_t jacobian(6, robot_->numberDof());
      const se3::Model& model = robot_->model();
      const se3::Data& data = robot_->data();
      for (se3::JointIndex i = 1; i < model.joints.size(); ++i)
      {
=======
      matrix_t jacobian; jacobian.resize (3, robot_->numberDof ());
      const JointVector_t jointVector (robot_->getJointVector ());
      for (JointVector_t::const_iterator it1 = jointVector.begin ();
	   it1 != jointVector.end (); ++it1) {
	if ((*it1)->numberDof () != 0) {
>>>>>>> a1f453ce
	  value_type length = 0;
	  std::size_t rank = model.joints[i].idx_v();
	  std::size_t ncol = model.joints[i].nv();
          BlockType block;
          for (se3::JointIndex j = i; j <= (se3::JointIndex)data.lastChild[i]; ++j)
          {
	    // Get only three first lines of Jacobian
            se3::getJacobian<true>(model, data, j, jacobian);
            block = data.oMi[j].rotation() * jacobian.block<3, Eigen::Dynamic>(0, rank, 3, ncol);
	    SVD_t svd (block);
	    if (length < svd.singularValues () [0]) {
	      length = svd.singularValues () [0];
	    }
            Body body (robot_, j);
            value_type radius = body.radius();
            block = data.oMi[j].rotation() * jacobian.block<3, Eigen::Dynamic>(3, rank, 3, ncol);
            svd.compute(block);
            if (length < radius*svd.singularValues () [0]) {
              length = radius*svd.singularValues () [0];
            }
	  }
	  if (minLength > length && length > 0) minLength = length;
	  weights_.push_back (length);
	for (std::size_t k=0; k < weights_.size (); ++k) {
	  if (weights_ [k] == 0) {
	    weights_ [k] = minLength;
	  }
	}
      }
    }

    WeighedDistance::WeighedDistance (const DevicePtr_t& robot) :
      robot_ (robot), weights_ ()
    {
      computeWeights ();
    }

    WeighedDistance::WeighedDistance (const ProblemPtr_t& problem) :
      robot_ (problem->robot()), weights_ ()
    {
      computeWeights ();
    }

    WeighedDistance::WeighedDistance (const DevicePtr_t& robot,
				      const std::vector <value_type>& weights) :
      robot_ (robot), weights_ (weights)
    {
    }

    WeighedDistance::WeighedDistance (const WeighedDistance& distance) :
      robot_ (distance.robot_),
      weights_ (distance.weights_)
    {
    }

    void WeighedDistance::init (WeighedDistanceWkPtr_t self)
    {
      weak_ = self;
    }

    value_type WeighedDistance::impl_distance (ConfigurationIn_t q1,
					       ConfigurationIn_t q2) const
    {
      // Loop over robot joint and interpolate
      value_type res = 0;
      const pinocchio::Model& model = robot_->model();
      assert (model.joints.size() <= weights_.size () + 1);
      for (std::size_t i = 1; i < model.joints.size(); ++i) {
        value_type length = weights_ [i-1];
        value_type distance = model.joints[i].distance(q1, q2);
        res += length * length * distance * distance;
      }
      res+=(q1 - q2).tail (robot_->extraConfigSpace ().dimension()).squaredNorm ();
      return sqrt (res);
    }
  } //   namespace core
} // namespace hpp<|MERGE_RESOLUTION|>--- conflicted
+++ resolved
@@ -16,17 +16,6 @@
 // hpp-core  If not, see
 // <http://www.gnu.org/licenses/>.
 
-<<<<<<< HEAD
-=======
-#include <limits>
-#include <hpp/util/debug.hh>
-#include <hpp/model/body.hh>
-#include <hpp/model/device.hh>
-#include <hpp/model/joint.hh>
-#include <hpp/model/joint-configuration.hh>
-#include <hpp/model/children-iterator.hh>
-#include <hpp/core/problem.hh>
->>>>>>> a1f453ce
 #include <hpp/core/weighed-distance.hh>
 #include <hpp/core/problem.hh>
 
@@ -124,20 +113,12 @@
       robot_->computeForwardKinematics ();
       robot_->controlComputation (flag);
       value_type minLength = std::numeric_limits <value_type>::infinity ();
-<<<<<<< HEAD
 
       JointJacobian_t jacobian(6, robot_->numberDof());
       const se3::Model& model = robot_->model();
       const se3::Data& data = robot_->data();
       for (se3::JointIndex i = 1; i < model.joints.size(); ++i)
       {
-=======
-      matrix_t jacobian; jacobian.resize (3, robot_->numberDof ());
-      const JointVector_t jointVector (robot_->getJointVector ());
-      for (JointVector_t::const_iterator it1 = jointVector.begin ();
-	   it1 != jointVector.end (); ++it1) {
-	if ((*it1)->numberDof () != 0) {
->>>>>>> a1f453ce
 	  value_type length = 0;
 	  std::size_t rank = model.joints[i].idx_v();
 	  std::size_t ncol = model.joints[i].nv();
