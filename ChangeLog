--- conflicted
+++ resolved
@@ -1,11 +1,9 @@
-<<<<<<< HEAD
 2008/04/17
-	36. If CXXFLAGS and CFLAGS are not defined at configuration, they are set to "-Wall".
+	37. If CXXFLAGS and CFLAGS are not defined at configuration, they are set to "-Wall".
 
-=======
 2008/04/14
 	36. Added access function to problems in the problem vector
->>>>>>> cb6df3cf
+
 2008/03/05
 	35. In ChppPlanner::solveOneProblem, try direct path before roadmap builder.
 	
