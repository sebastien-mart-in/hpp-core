//
// Copyright (c) 2016 CNRS
// Authors: Joseph Mirabel
//
// This file is part of hpp-core
// hpp-core is free software: you can redistribute it
// and/or modify it under the terms of the GNU Lesser General Public
// License as published by the Free Software Foundation, either version
// 3 of the License, or (at your option) any later version.
//
// hpp-core is distributed in the hope that it will be
// useful, but WITHOUT ANY WARRANTY; without even the implied warranty
// of MERCHANTABILITY or FITNESS FOR A PARTICULAR PURPOSE.  See the GNU
// General Lesser Public License for more details.  You should have
// received a copy of the GNU Lesser General Public License along with
// hpp-core  If not, see
// <http://www.gnu.org/licenses/>.

#ifndef HPP_CORE_REEDS_SHEPP_PATH_HH
# define HPP_CORE_REEDS_SHEPP_PATH_HH

# include <hpp/pinocchio/device.hh>

# include <hpp/core/fwd.hh>
# include <hpp/core/config.hh>
# include <hpp/core/path-vector.hh>

namespace hpp {
  namespace core {
    /// \addtogroup path
    /// \{

    /// Car like motion
    ///
    /// Implement a Reeds and Shepp motion generation on the base joint.
    /// Degrees of freedom are interpolated depending on the type of
    /// \link hpp::pinocchio::Joint joint \endlink
    /// they parameterize:
    /// The following interpolation is made:
    ///   \li Reeds and Shepp interpolation for the base_joint_xy and
    ///       base_joint_rz
    ///   \li If the wheel joints are passed using setWheelJoints,
    ///       the configuration parameter of those joints are computed so that
    ///       the wheel is aligned with the velocity.
    ///   \li linear interpolation for the other joints
    class HPP_CORE_DLLAPI ReedsSheppPath : public PathVector
    {
    public:
      typedef core::PathVector parent_t;

      /// Destructor
      virtual ~ReedsSheppPath () throw () {}

      /// Create instance and return shared pointer
      /// \param device Robot corresponding to configurations
      /// \param init, end Start and end configurations of the path
      /// \param rho The radius of a turn.
      static ReedsSheppPathPtr_t create (const pinocchio::DevicePtr_t& device,
				   ConfigurationIn_t init,
				   ConfigurationIn_t end,
                                   value_type rho,
                                   size_type xyId, size_type rzId);

      /// Create instance and return shared pointer
      /// \param device Robot corresponding to configurations
      /// \param init, end Start and end configurations of the path
      /// \param rho The radius of a turn.
      /// \param constraints the path is subject to
      static ReedsSheppPathPtr_t create (const DevicePtr_t& device,
				   ConfigurationIn_t init,
				   ConfigurationIn_t end,
                                   value_type rho,
                                   size_type xyId, size_type rzId,
				   ConstraintSetPtr_t constraints);

      /// Create copy and return shared pointer
      /// \param path path to copy
      static ReedsSheppPathPtr_t createCopy (const ReedsSheppPathPtr_t& path)
      {
	ReedsSheppPath* ptr = new ReedsSheppPath (*path);
	ReedsSheppPathPtr_t shPtr (ptr);
	ptr->init (shPtr);
	return shPtr;
      }

      /// Create copy and return shared pointer
      /// \param path path to copy
      /// \param constraints the path is subject to
      static ReedsSheppPathPtr_t createCopy
	(const ReedsSheppPathPtr_t& path, const ConstraintSetPtr_t& constraints)
      {
	ReedsSheppPath* ptr = new ReedsSheppPath (*path, constraints);
	ReedsSheppPathPtr_t shPtr (ptr);
	ptr->init (shPtr);
	return shPtr;
      }

      /// Return a shared pointer to a copy of this object
      virtual PathPtr_t copy () const
      {
	return createCopy (weak_.lock ());
      }

      /// Return a shared pointer to a copy of this and set constraints
      ///
      /// \param constraints constraints to apply to the copy
      /// \precond *this should not have constraints.
      virtual PathPtr_t copy (const ConstraintSetPtr_t& constraints) const
      {
	return createCopy (weak_.lock (), constraints);
      }

      /// Return the internal robot.
      inline DevicePtr_t device () const
      {
        return device_;
      }

      /// Get the initial configuration
      inline Configuration_t initial () const
      {
        return initial_;
      }

      /// Get the final configuration
      inline Configuration_t end () const
      {
        return end_;
      }

      /// Set the wheel joints for a car-like vehicle.
      ///
      /// \param rz joint from which the turning radius was computed.
      /// \param wheels bounded rotation joints.
      void setWheelJoints (const JointPtr_t rz,
          const std::vector<JointPtr_t> wheels);

    protected:
      /// Print path in a stream
      virtual std::ostream& print (std::ostream &os) const;
      /// Constructor
      ReedsSheppPath (const DevicePtr_t& robot, ConfigurationIn_t init,
                      ConfigurationIn_t end, value_type rho,
                      size_type xyId, size_type rzId);

      /// Constructor with constraints
      ReedsSheppPath (const DevicePtr_t& robot, ConfigurationIn_t init,
		      ConfigurationIn_t end, value_type rho,
                      size_type xyId, size_type rzId,
		      ConstraintSetPtr_t constraints);

      /// Copy constructor
      ReedsSheppPath (const ReedsSheppPath& path);

      /// Copy constructor with constraints
      ReedsSheppPath (const ReedsSheppPath& path,
		    const ConstraintSetPtr_t& constraints);

      void init (ReedsSheppPathPtr_t self);

      /// Virtual implementation of derivative
      virtual void impl_derivative (vectorOut_t result, const value_type& t,
				    size_type order) const;

    private:
      typedef Eigen::Matrix<value_type, 5, 1> Lengths_t;

      // Compute path
      void buildReedsShepp ();
      // Setup path
      void setupPath (const std::size_t& typeId, double t, double u=0.,
                      double v=0., double w=0., double x=0.);

      void CSC  (const vector2_t& xy, const vector2_t& csPhi, const double& phi);
      void CCC  (const vector2_t& xy, const vector2_t& csPhi, const double& phi);
      void CCCC (const vector2_t& xy, const vector2_t& csPhi, const double& phi);
      void CCSC (const vector2_t& xy, const vector2_t& csPhi, const double& phi);
      void CCSCC(const vector2_t& xy, const vector2_t& csPhi, const double& phi);


      DevicePtr_t device_;
      Configuration_t initial_;
      Configuration_t end_;
      const size_type xyId_,rzId_;
      size_type dxyId_,drzId_;
<<<<<<< HEAD
      struct Wheels_t {
        value_type L, R, S; // Left, Right and Straight turn
        JointPtr_t j;
        Wheels_t () : j() {}
      };
      std::vector<Wheels_t> wheels_;
=======
>>>>>>> 0606e364
      std::size_t typeId_;
      Lengths_t lengths_;
      value_type currentLength_;
      value_type rho_;
      ReedsSheppPathWkPtr_t weak_;
    }; // class ReedsSheppPath
    /// \}
  } //   namespace core
} // namespace hpp
#endif // HPP_CORE_REEDS_SHEPP_PATH_HH<|MERGE_RESOLUTION|>--- conflicted
+++ resolved
@@ -183,15 +183,6 @@
       Configuration_t end_;
       const size_type xyId_,rzId_;
       size_type dxyId_,drzId_;
-<<<<<<< HEAD
-      struct Wheels_t {
-        value_type L, R, S; // Left, Right and Straight turn
-        JointPtr_t j;
-        Wheels_t () : j() {}
-      };
-      std::vector<Wheels_t> wheels_;
-=======
->>>>>>> 0606e364
       std::size_t typeId_;
       Lengths_t lengths_;
       value_type currentLength_;
