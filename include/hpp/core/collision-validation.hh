//
// Copyright (c) 2014 CNRS
// Authors: Florent Lamiraux
//
// This file is part of hpp-core
// hpp-core is free software: you can redistribute it
// and/or modify it under the terms of the GNU Lesser General Public
// License as published by the Free Software Foundation, either version
// 3 of the License, or (at your option) any later version.
//
// hpp-core is distributed in the hope that it will be
// useful, but WITHOUT ANY WARRANTY; without even the implied warranty
// of MERCHANTABILITY or FITNESS FOR A PARTICULAR PURPOSE.  See the GNU
// General Lesser Public License for more details.  You should have
// received a copy of the GNU Lesser General Public License along with
// hpp-core  If not, see
// <http://www.gnu.org/licenses/>.

#ifndef HPP_CORE_COLLISION_VALIDATION_HH
# define HPP_CORE_COLLISION_VALIDATION_HH

# include <hpp/core/collision-validation-report.hh>
# include <hpp/core/config-validation.hh>
# include <hpp/fcl/collision_data.h>

namespace hpp {
  namespace core {
    /// \addtogroup validation
    /// \{

    /// Validate a configuration with respect to collision
    ///
    class HPP_CORE_DLLAPI CollisionValidation : public ConfigValidation
    {
    public:
      static CollisionValidationPtr_t create (const DevicePtr_t& robot);

      /// Compute whether the configuration is valid
      ///
      /// \param config the config to check for validity,
      /// \retval validationReport report on validation. If non valid,
      ///         a validation report will be allocated and returned via this
      ///         shared pointer.
      /// \return whether the whole config is valid.
      virtual bool validate (const Configuration_t& config,
			     ValidationReportPtr_t& validationReport);

      /// Add an obstacle
      /// \param object obstacle added
      /// Store obstacle and build a collision pair with each body of the robot.
      virtual void addObstacle (const CollisionObjectPtr_t& object);

      /// Remove a collision pair between a joint and an obstacle
      /// \param the joint that holds the inner objects,
      /// \param the obstacle to remove.
      /// \notice collision configuration validation needs to know about
      /// obstacles. This virtual method does nothing for configuration
      /// validation methods that do not care about obstacles.
      virtual void removeObstacleFromJoint
	(const JointPtr_t& joint, const CollisionObjectPtr_t& obstacle);

      void filterCollisionPairs (const RelativeMotion::matrix_type& matrix);

      void checkParameterized (bool active)
      {
        checkParameterized_ = active;
      }

      bool checkParameterized () const
      {
        return checkParameterized_;
      }
    public:
      /// fcl low level request object used for collision checking.
      /// modify this attribute to obtain more detailed validation
      /// reports in a call to validate.
      fcl::CollisionRequest collisionRequest_;
    protected:
      CollisionValidation (const DevicePtr_t& robot);
      DevicePtr_t robot_;
    private:
<<<<<<< HEAD
      CollisionPairs_t collisionPairs_;
=======
      CollisionPairs_t collisionPairs_,
                       parameterizedPairs_,
                       disabledPairs_;

      bool checkParameterized_;
>>>>>>> 7a3536a2
    }; // class ConfigValidation
    /// \}
  } // namespace core
} // namespace hpp

#endif // HPP_CORE_COLLISION_VALIDATION_HH<|MERGE_RESOLUTION|>--- conflicted
+++ resolved
@@ -79,15 +79,11 @@
       CollisionValidation (const DevicePtr_t& robot);
       DevicePtr_t robot_;
     private:
-<<<<<<< HEAD
-      CollisionPairs_t collisionPairs_;
-=======
       CollisionPairs_t collisionPairs_,
                        parameterizedPairs_,
                        disabledPairs_;
 
       bool checkParameterized_;
->>>>>>> 7a3536a2
     }; // class ConfigValidation
     /// \}
   } // namespace core
